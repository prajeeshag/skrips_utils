import glob
import logging
import math
import os
from pathlib import Path
from typing import List

<<<<<<< HEAD
from .utils import (
    _get_bathy_from_nml,
    _vgrid_from_parm04,
    _get_parm04_from_geo,
    _grid_from_parm04,
    _da2bin,
    _get_bathyfile_name,
    _get_end_date_wps,
    _get_start_date_wps,
    _load_yaml,
    great_circle,
)
import numpy as np
import xarray as xr
=======
>>>>>>> e6a0fb0d
import f90nml
import matplotlib.colors as mcolors
import matplotlib.patches as patches
import matplotlib.pyplot as plt
import numpy as np
import typer
import xarray as xr
import xesmf as xe
from cdo import Cdo  # python version
from matplotlib.backend_bases import MouseButton
from matplotlib.widgets import Button
from mpl_interactions import panhandler, zoom_factory
from scipy import ndimage

from .utils import (
    _da2bin,
    _get_bathy_from_nml,
    _get_bathyfile_name,
    _get_end_date_wps,
    _get_parm04_from_geo,
    _get_start_date_wps,
    _grid_from_parm04,
    _load_yaml,
    _vgrid_from_parm04,
)

logger = logging.getLogger(__name__)

logger.setLevel(logging.DEBUG)
formatter = logging.Formatter("%(asctime)s - %(name)s - %(levelname)s - %(message)s")
handler = logging.StreamHandler()
handler.setLevel(logging.DEBUG)
handler.setFormatter(formatter)
logger.addHandler(handler)


app = typer.Typer(pretty_exceptions_show_locals=False)

BNDDEF = {
    "W": (slice(None), slice(0, 1)),
    "S": (slice(0, 1), slice(None)),
    "E": (slice(None), slice(-1, None)),
    "N": (slice(-1, None), slice(None)),
}
MITGRID_VARS = [
    "xC",
    "yC",
    "dxF",
    "dyF",
    "rA",
    "xG",
    "yG",
    "dxV",
    "dyU",
    "rAz",
    "dxC",
    "dyC",
    "rAw",
    "rAs",
    "dxG",
    "dyG",
    "angleCosC",
    "angleSinC",
]
"""
xG  -> (j=0, i=0), (j=0, i=nx  ), (j=ny,  i=nx  ), (j=ny,  i=0)
yG  -> (j=0, i=0), (j=0, i=nx  ), (j=ny,  i=nx  ), (j=ny,  i=0)
dxG -> (j=0, i=0), (j=0, i=nx-1), (j=ny,  i=nx-1), (j=ny,  i=0)
dyG -> (j=0, i=0), (j=0, i=nx  ), (j=ny-1,i=nx  ), (j=ny-1,i=0)
xC  -> (j=0, i=0), (j=0, i=nx-1), (j=ny-1,i=nx-1), (j=ny-1,i=0)
yC  -> (j=0, i=0), (j=0, i=nx-1), (j=ny-1,i=nx-1), (j=ny-1,i=0)
dxC -> (j=0, i=1), (j=0, i=nx-1), (j=ny-1,i=nx-1), (j=ny-1,i=1)
dyC -> (j=1, i=0), (j=1, i=nx-1), (j=ny-1,i=nx-1), (j=ny-1,i=0)
dxF -> (j=0, i=0), (j=0, i=nx-1), (j=ny-1,i=nx-1), (j=ny-1,i=0)
dyF -> (j=0, i=0), (j=0, i=nx-1), (j=ny-1,i=nx-1), (j=ny-1,i=0)
dxV -> (j=0, i=1), (j=0, i=nx-1), (j=ny,  i=nx-1), (j=ny,  i=1)
dyU -> (j=1, i=0), (j=1, i=nx  ), (j=ny-1,i=nx  ), (j=ny-1,i=0)
rA  -> (j=0, i=0), (j=0, i=nx-1), (j=ny-1,i=nx-1), (j=ny-1,i=0)
rAz -> (j=1, i=1), (j=1, i=nx-1), (j=ny-1,i=nx-1), (j=ny-1,i=1)
rAw -> (j=0, i=1), (j=0, i=nx-1), (j=ny-1,i=nx-1), (j=ny-1,i=1)
rAs -> (j=1, i=0), (j=1, i=nx-1), (j=ny-1,i=nx-1), (j=ny-1,i=0)
"""


@app.command()
def ls_wrfgrid():
    nml = _get_parm04_from_geo()
    print(nml)


@app.command()
def nxyz():
    data_nml = f90nml.read("data")
    n = len(data_nml["parm04"]["delx"])
    print(f"nx = {n}")
    n = len(data_nml["parm04"]["dely"])
    print(f"ny = {n}")
    n = len(data_nml["parm04"]["delz"])
    print(f"nz = {n}")


@app.command()
def gen_grid():
    """Generate MITgcm Grid file"""

    logger.info("Reading bathymetry and grid info")
    z, lat, lon = _get_bathy_from_nml(Path("data"))
    ds_out = xr.Dataset(
        {
            "lat": (
                ["lat"],
                lat,
                {"units": "degrees_north"},
            ),
            "lon": (
                ["lon"],
                lon,
                {"units": "degrees_east"},
            ),
            "z": (
                ["lat", "lon"],
                z,
                {"units": "m"},
            ),
        }
    )
    encoding = {var: {"_FillValue": None} for var in ds_out.variables}
    logger.info("Writing grid file to Grid.nc")
    ds_out.to_netcdf("Grid.nc", encoding=encoding)
    z, delz = _vgrid_from_parm04(f90nml.read("data"))
    with open("vGrid.txt", "wt") as foutput:
        foutput.write(",".join(["{:.3f}".format(i) for i in z]))


@app.command()
def gen_bnd_grid():
    """Generate MITgcm boundary map nc files"""

    logger.info("Reading bathymetry and grid info")
    z, lat, lon = _get_bathy_from_nml(Path("data"))
    omask = np.array(z.shape, dtype=int)
    omask = np.where(z < 0, 1, 0)
    z, delz = _vgrid_from_parm04(f90nml.read("data"))
    bndAct = []
    for bnd in BNDDEF:
        bndMask = omask[BNDDEF[bnd]]
        isboundary = np.any(bndMask == 1)
        logger.info(f"{bnd}: {isboundary}")
        if not isboundary:
            continue
        bndAct.append(bnd)
        latitude = lat[BNDDEF[bnd][0]]
        longitude = lon[BNDDEF[bnd][1]]
        ds_out = xr.Dataset(
            {
                "lat": (
                    ["lat"],
                    latitude,
                    {"units": "degrees_north"},
                ),
                "lon": (
                    ["lon"],
                    longitude,
                    {"units": "degrees_east"},
                ),
                "da": (
                    ["lat", "lon"],
                    bndMask,
                    {"units": "1"},
                ),
            }
        )
        encoding = {var: {"_FillValue": None} for var in ds_out.variables}
        logger.info(f"Writing boundary grid file bndGrid{bnd}.nc")
        ds_out.to_netcdf(f"bndGrid{bnd}.nc", encoding=encoding)
    with open("vGrid.txt", "wt") as foutput:
        foutput.write(",".join(["{:.3f}".format(i) for i in z]))

    return bndAct


@app.command()
def gen_bnd(varnm: str, infiles: List[Path], addc=0.0, mulc=1.0):
    """Generate MITgcm boundary conditions"""
    grid_nml = Path("data")
    cdo = Cdo()
    z, delz = _vgrid_from_parm04(f90nml.read(grid_nml))
    levels = ",".join(["{:.3f}".format(i) for i in z])
    # generate boundary grids
    bndAct = gen_bnd_grid()

    logger.info("Getting startdate and enddate from `namelist.wps`")
    start_date = _get_start_date_wps()
    end_date = _get_end_date_wps()
    logger.info(f"Start Date {start_date}")
    logger.info(f"End Date {end_date}")

    for bnd in bndAct:
        file0 = infiles[0]
        # Generate cdo weights
        gridFile = f"bndGrid{bnd}.nc"
        wgts = cdo.gennn(gridFile, input=str(file0))

        cdoOpr1 = " "
        for file in infiles:
            cdoOpr1 += f" -remap,{gridFile},{wgts} -selvar,{varnm} {file}"
        cdoOpr1 = f" -mulc,{mulc} -addc,{addc} -intlevel,{levels} -mergetime " + cdoOpr1
        arr = cdo.setmisstonn(input=cdoOpr1, returnXArray=varnm)
        arr = arr.squeeze()
        logger.info(f"Processing variable {varnm}; {arr.attrs}")

        if np.any(np.isnan(arr.values)):
            logger.info("Nan Values present in the boundary conditions")
            logger.info("Trying to fill Nan Values")
            fill_missing3D(arr.values)

        if np.any(np.isnan(arr.values)):
            raise RuntimeError("Nan Values present in the boundary conditions")

        time = arr["time"]
        delta_time = (time.values[1] - time.values[0]) / np.timedelta64(1, "s")
        startdate = time[0].dt.strftime("%Y%m%d-%H%M%S").values
        enddate = time[-1].dt.strftime("%Y%m%d-%H%M%S").values
        out_file = None
        if out_file is None:
            out_file = f"ob{bnd}_{varnm}_{startdate}_{int(delta_time)}_{enddate}.bin"
        arr.values.astype(">f4").tofile(out_file)


@app.command()
def gen_ini(varnm: str, ifile: Path, addc=0.0, mulc=1.0, wts: Path = None):
    """Generate initial conditions for MITgcm"""
    grid_nml = Path("data")
    cdo = Cdo()
    z, delz = _vgrid_from_parm04(f90nml.read(grid_nml))
    levels = ",".join(["{:.3f}".format(i) for i in z])
    # generate boundary grids
    gen_grid()
    gridFile = "Grid.nc"
    if wts is None:
        logger.info("Generating remaping weights")
        wgts = cdo.gencon(gridFile, input=str(ifile))
    elif wts.is_file():
        logger.info(f"Using remaping weights from file {wts}")
        wgts = wts
    else:
        logger.info(f"Generating remaping weights and saving it to {wts}")
        wgts = cdo.gencon(gridFile, input=str(ifile), output=str(wts))

    cdoOpr1 = " "
    cdoOpr1 += f" -remap,{gridFile},{wgts} -selvar,{varnm} -seltimestep,1 {ifile}"
    cdoOpr1 = f" -mulc,{mulc} -addc,{addc} -intlevel,{levels} -mergetime " + cdoOpr1
    logger.info(f"CDO operation: {cdoOpr1}")
    arr = cdo.setmisstonn(input=cdoOpr1, returnXArray=varnm, options="-P 8")
    arr = arr.squeeze()
    logger.info(f"Processing variable {varnm}; {arr.attrs}")

    if np.any(np.isnan(arr.values)):
        logger.info("Nan Values present in the initial conditions")
        logger.info("Trying to fill Nan Values")
        fill_missing3D(arr.values)

    if np.any(np.isnan(arr.values)):
        raise RuntimeError("Nan Values present in the initial conditions")

    out_file = None
    if out_file is None:
        out_file = f"{varnm}_ini.bin"
    logger.info(f"Saving to file {out_file}")
    arr.values.astype(">f4").tofile(out_file)


def fill_missing3D(arr):
    for i in range(arr.shape[0]):
        arr2D = arr[i, :, :]
        fill_missing_values(arr2D)
        arr[i, :, :] = arr2D


def fill_missing_values(arr):
    """
    Fill in missing values in a 2D NumPy array with their
    nearest non-missing neighbor.
    """

    # Get the indices of all missing values in the array
    missing_indices = np.argwhere(np.isnan(arr))

    # Get the shape of the array
    nrows, ncols = arr.shape

    # Define the directions to search for nearest neighbors
    directions = [(0, 1), (1, 0), (0, -1), (-1, 0)]

    # Perform a spiral grid search to fill in missing values with nearest neighbors
    for r, c in missing_indices:
        for i in range(1, max(nrows, ncols)):
            for dr, dc in directions:
                nr, nc = r + i * dr, c + i * dc
                if (
                    nr >= 0
                    and nr < nrows
                    and nc >= 0
                    and nc < ncols
                    and not np.isnan(arr[nr, nc])
                ):
                    arr[r, c] = arr[nr, nc]
                    break
            if not np.isnan(arr[r, c]):
                break


def get_bnd_infiles(var, start_date, end_date, form):
    config_file = os.path.join(os.path.dirname(__file__), f"bndini/{form}.yml")
    logger.debug(f"Reading config file {config_file}")
    conf = _load_yaml(config_file)
    defaults = conf.get("defaults", {})
    return _parse_data_dir(conf[var]["data"], kwargs=defaults)


def _parse_data_dir(xlist, kwargs={}):
    data_list = []
    for x in xlist:
        logger.debug(f"Formating {x} with {kwargs}")
        xf = x.format(**kwargs)
        data_list += glob.glob(xf)
    return data_list


@app.command(name="mk_bathy")
def make_bathy(
    in_file: str = typer.Option(
        ...,
        exists=True,
        file_okay=True,
        dir_okay=False,
        readable=True,
        help="Path of input bathymetry netcdf file",
    ),
):
    """
    Create bathymetry file for MITgcm from the grid
    information taken from `data` namelist
    """
    BDATAVAR = {"z": "SRTM+", "elevation": "Gebco"}
    ds_input_bathy = xr.open_dataset(in_file)

    input_bathy = None
    for key in BDATAVAR:
        try:
            input_bathy = ds_input_bathy[key]
            dset = BDATAVAR[key]
            logger.info(f"Using variable `{key}`: assuming `{dset}` Bathymetry")
            break
        except KeyError:
            continue

    if input_bathy is None:
        keys = BDATAVAR.keys()
        raise KeyError(
            f"Bathymetry file doest not contain any variable with names {keys}"
        )

    logger.info("Reading `data`")
    nml = f90nml.read("data")
    usingsphericalpolargrid = nml["parm04"]["usingsphericalpolargrid"]
    if not usingsphericalpolargrid:
        raise NotImplementedError(
            "bathymetry create is only implemented for spherical-polar grid"
        )

    logger.info("Generating grid from `data`")
    nx, ny, lon, lat = _grid_from_parm04(nml["parm04"])
    out_file = nml["parm05"]["bathyfile"]

    grid_out = xr.Dataset(
        {
            "lat": (["lat"], lat, {"units": "degrees_north"}),
            "lon": (["lon"], lon, {"units": "degrees_east"}),
        }
    )
    logger.info("Creating regridder")
    regridder = xe.Regridder(ds_input_bathy, grid_out, "conservative")

    logger.info("Remapping Bathymery")
    dr_out = regridder(input_bathy, keep_attrs=True)

    logger.info(f"Writing to bathymetry to `{out_file}`")
    _da2bin(dr_out, out_file)


@app.command("clip_bathy")
def clip_bathymetry(
    bathy_file: Path = typer.Argument(
        ...,
        exists=True,
        readable=True,
        writable=True,
        dir_okay=False,
        file_okay=True,
        help="MITgcm bathymetry file",
    ),
    mindepth: float = typer.Option(
        -5,
        help="Minimum depth (-ve downwards), z[z > mindepth]=landvalue",
    ),
    maxdepth: float = typer.Option(
        None,
        help="Maximum depth (-ve downwards), z[z < maxdepth]= maxdepth",
    ),
    landvalue: float = typer.Option(
        100.0,
        help="Land value",
    ),
):
    """
    Clip the bathymetry of MITgcm between min and max values.
    """
    if not any([mindepth, maxdepth]):
        raise typer.BadParameter("Neither mindepth or maxdepth is given.")

    output = bathy_file

    logger.info(f"Reading bathymetry from {bathy_file}")
    z = np.fromfile(bathy_file, ">f4")
    logger.info("Clipping bathymetry")
    clip_bathy(z, mindepth, maxdepth, landvalue)
    logger.info(f"Saving bathymetry to file {output}")
    z.astype(">f4").tofile(output)


def clip_bathy(z, mindepth=None, maxdepth=None, landvalue=100.0):
    if mindepth:
        z[z > mindepth] = landvalue
    if maxdepth:
        z[z < maxdepth] = maxdepth


@app.command("match_wrf_lmask")
def match_wrf_lmask():
    """Edits MITgcm bathymetry to match the WRF land mask"""
    wrf_geo = "geo_em.d01.nc"
    grid_nml = Path("data")
    logger.info(f"Reading {wrf_geo}")
    ds = xr.open_dataset(wrf_geo)

    out_file = _get_bathyfile_name()

    logger.info(f"Reading bathymetry file {out_file}")
    z, zlat, zlon = _get_bathy_from_nml(grid_nml)

    luindex = ds["LU_INDEX"].squeeze()

    iswater = ds.attrs["ISWATER"]
    ofrac = luindex.values
    if np.any(np.isnan(ofrac)):
        msg = "LU_INDEX contains NaN values"
        logger.error(msg)
        raise ValueError(msg)

    ofrac[ofrac != iswater] = 0.0  # 17 is water body in LULC of WRF
    ofrac[ofrac == iswater] = 1.0  # 17 is water body in LULC of WRF

    if np.any(np.isnan(z)):
        msg = "Bathymetry contains NaN values"
        logger.error(msg)
        raise ValueError(msg)

    ocnfrac = z.copy()
    ocnfrac[ocnfrac >= 0.0] = 0.0
    ocnfrac[ocnfrac < 0.0] = 1.0
    mismatch = ocnfrac - ofrac

    if np.count_nonzero(mismatch) == 0:
        logger.info("No mismatch points detected!!!")
        return

    lpOcn = np.count_nonzero(ocnfrac)
    logger.info(f"Number of ocean points in bathymetry file: {lpOcn}")
    lpOcn = np.count_nonzero(ofrac)
    logger.info(f"Number of ocean points in {wrf_geo}: {lpOcn}")

    lpOcn = mismatch.size
    logger.info(f"Total number of points: {lpOcn}")
    lpOcn = np.count_nonzero(mismatch)
    logger.info(f"Number of mismatch points: {lpOcn}")
    lpOcn = np.count_nonzero(mismatch == 1)
    logger.info(f"Number of points were WRF:land,MITgcm:ocean : {lpOcn}")
    lpOcn = np.count_nonzero(mismatch == -1)
    logger.info(f"Number of points were WRF:ocean,MITgcm:land : {lpOcn}")
    lpOcn = np.count_nonzero(mismatch == 0)
    logger.info(f"Number of Matching points : {lpOcn}")

    mindepth = np.amax(z[z < 0])

    logger.info(f"Depth value used when creating a ocean point: {mindepth}")
    # If WRF says land put that point as land in MITgcm
    logger.info("Points were WRF:land,MITgcm:Ocean: to MITgcm:land")
    z[mismatch == 1] = 100.0
    # If WRF says ocean put that point as ocean in
    # MITgcm with minimum depth value of -5.0
    logger.info("Points were WRF:ocean,MITgcm:land: to MITgcm:ocean")
    z[mismatch == -1] = mindepth

    # Compute mismatch Again
    ocnfrac = z.copy()
    ocnfrac[ocnfrac >= 0.0] = 0.0
    ocnfrac[ocnfrac < 0.0] = 1.0
    mismatch = ocnfrac - ofrac
    lpOcn = np.count_nonzero(mismatch)
    logger.info(f"Number of mismatch points: {lpOcn}")
    if lpOcn != 0:
        raise RuntimeError("Mismatch points still exist..")
    logger.info(f"Saving bathymetry to file {out_file}")
    z.astype(">f4").tofile(out_file)


class Features:
    def __init__(self, name) -> None:
        self.name = name
        self.grid_nml = Path("data")
        self.out_file = _get_bathyfile_name()
        logger.info(f"Reading bathymetry from {self.grid_nml}:{self.out_file}")
        self.z, _, _ = _get_bathy_from_nml(self.grid_nml)
        self.min_depth = np.amax(self.z[self.z < 0])
        logger.info(f"Minimum ocean depth: {self.min_depth}")
        self.min_height = 100.0

        if name == "islands":
            self.mask = np.where(self.z >= 0, 1, 0)
            self.cval = self.min_depth
        elif name == "ponds":
            self.mask = np.where(self.z < 0, 1, 0)
            self.cval = self.min_height
        elif name == "creeks":
            mask = np.where(self.z < 0, 1, 0)
            self._creek_mask(mask)
            self.cval = self.min_height
        else:
            raise NotImplementedError(
                "Allowed feature names are `islands`, `ponds` and `creeks`"
            )

        self.shown = False
        self.boxes = []
        self._get_features()

    def _creek_mask(self, mask, n_neibhours=3):
        cmask = np.zeros(mask.shape, dtype=int)
        for y in range(mask.shape[0]):
            for x in range(mask.shape[1]):
                # Check if the pixel is black (i.e., part of a feature)
                if mask[y, x] == 1:
                    y1 = max(y - 1, 0)
                    y2 = min(y + 2, mask.shape[0] + 1)
                    x1 = max(x - 1, 0)
                    x2 = min(x + 2, mask.shape[1] + 1)
                    # Count the number of neighbors of the pixel
                    # num_neighbors = np.sum(mask[y1:y2, x1:x2]) - 1
                    nyn = min(np.sum(mask[y1:y2, x]) - 1, 1)
                    nxn = min(np.sum(mask[y, x1:x2]) - 1, 1)

                    # If the pixel has one or two neighbors, label it
                    if nxn + nyn <= 1:
                        cmask[y, x] = 1
        self.mask = cmask

    def _get_features(self):
        self.array, num_labels = ndimage.label(self.mask)
        self.labels = list(range(1, num_labels + 1))

    def max_points(self, n, array=None):
        labels = []
        if array is None:
            array = self.array.copy()
        for i in self.labels:
            npoints = np.count_nonzero(array == i)
            if npoints > 0 and npoints <= n:
                labels.append(i)
            else:
                array[array == i] = 0
        return array, labels

    def no_edge(self, array=None):
        if array is None:
            labeled_array = self.array
        labels = self.labels
        edge_pixels = np.concatenate(
            (
                labeled_array[0, :],
                labeled_array[-1, :],
                labeled_array[:, 0],
                labeled_array[:, -1],
            )
        )
        # get the labels that touch the edges
        edge_labels = np.intersect1d(labels, edge_pixels)
        # get the labels that do not touch the edges
        pool_labels = np.setdiff1d(labels, edge_labels)

        pools = labeled_array
        for i in edge_labels:
            pools[pools == i] = 0
        return pools, pool_labels

    def get_boxes(self, array, labels):
        boxes = []
        for i in labels:
            points = np.where(array == i)
            ny, nx = array.shape
            x = np.max([np.min(points[1]) - 1, 0])
            x2 = np.min([np.max(points[1]) + 1, nx])

            y = np.max([np.min(points[0]) - 1, 0])
            y2 = np.min([np.max(points[0]) + 1, ny])

            width = x2 - x + 1
            height = y2 - y + 1

            # recalibrate rectangle if it is too small
            rwidth = np.max([width, nx // 100])
            rheight = np.max([height, ny // 100])
            x = x - (rwidth - width) // 2
            y = y - (rheight - height) // 2
            width = rwidth
            height = rheight

            boxes.append(
                patches.Rectangle(
                    (x, y), width, height, linewidth=1, edgecolor="k", facecolor="none"
                )
            )
        return boxes

    def edit_features(self, n_points: int = 1, min_depth=None):
        """Edit features"""

        def delete_islands(event):
            logger.info(f"Deleting {self.name}")
            for i in labels:
                self.z[array == i] = self.cval
            logger.info(f"Saving bathymetry to file {self.out_file}")
            self.z.astype(">f4").tofile(self.out_file)
            plt.close()

        levels = list(np.linspace(-3000, -200, 10))[:-1] + list(
            np.linspace(-200, 0, 21)
        )
        levels = [-0.0000001 if item == 0.0 else item for item in levels]
        cmap = plt.cm.jet
        cmap.set_over("white")
        norm = mcolors.BoundaryNorm(boundaries=levels, ncolors=cmap.N)
        with plt.ioff():
            fig, ax = plt.subplots()
        mesh = ax.pcolormesh(self.z, cmap=cmap, norm=norm)
        ax.set_aspect("equal")
        array, labels = self.max_points(n_points)
        boxes = self.get_boxes(array, labels)
        nf = len(boxes)
        logger.info(f"Number of {self.name} with grid points <= {n_points}: {nf} ")
        if nf == 0:
            logger.info(f"No {self.name} detected with grid points <= {n_points}")
            return

        for rect in boxes:
            ax.add_patch(rect)
        fig.canvas.draw()

        fig.subplots_adjust(bottom=0.2)
        # axnext = self.fig.add_axes([0.81, 0.05, 0.1, 0.075])
        axdel = fig.add_axes([0.81, 0.05, 0.1, 0.075])
        bndel = Button(axdel, "Delete")
        bndel.on_clicked(delete_islands)
        plt.colorbar(mesh)
        plt.show()


@app.command("del_islands")
def del_islands(
    n_points: int = typer.Option(
        1,
        help="Only consider features having grid points <= `n_points`",
    ),
):
    Features(name="islands").edit_features(n_points=n_points)


@app.command("del_ponds")
def del_ponds(
    n_points: int = typer.Option(
        1,
        help="Only consider features having grid points <= `n_points`",
    ),
):
    Features(name="ponds").edit_features(n_points=n_points)


@app.command("del_creeks")
def del_creeks(
    n_points: int = typer.Option(
        1,
        help="Only consider features having grid points <= `n_points`",
    ),
):
    Features(name="creeks").edit_features(n_points=n_points)


class EditBathy:
    def __init__(self) -> None:
        self.grid_nml = Path("data")
        self.out_file = _get_bathyfile_name()
        logger.info(f"Reading bathymetry from {self.grid_nml}:{self.out_file}")
        self.z, _, _ = _get_bathy_from_nml(self.grid_nml)
        self.z[self.z >= 0] = 1000.0
        self.min_depth = np.amax(self.z[self.z < 0])
        logger.info(f"Minimum ocean depth {self.min_depth}")
        self.lnd_val = 100.0
        levels = list(np.linspace(-3000, -200, 10))[:-1] + list(
            np.linspace(-200, 0, 21)
        )
        levels = [-0.0000001 if item == 0.0 else item for item in levels]
        cmap = plt.cm.jet
        cmap.set_over("white")
        norm = mcolors.BoundaryNorm(boundaries=levels, ncolors=cmap.N)
        with plt.ioff():
            self.fig, self.ax = plt.subplots()
        self.mesh = self.ax.pcolormesh(self.z, cmap=cmap, norm=norm, picker=True)
        self.ax.set_aspect("equal")
        plt.colorbar(self.mesh)

        # self.mesh = self.ax.pcolormesh(pools, cmap=self.cmap, norm=self.norm)
        self.fig.canvas.mpl_connect("pick_event", self._on_pick)
        self.fig.subplots_adjust(bottom=0.2)
        self.axsave = self.fig.add_axes([0.81, 0.05, 0.1, 0.075])
        self.bndel = Button(self.axsave, "Save")
        self.bndel.on_clicked(self.save_z)

        _ = zoom_factory(self.ax)
        _ = panhandler(self.fig, button=2)
        plt.show()

    def save_z(self, event):
        logger.info(f"Saving to file {self.out_file}")
        self.z.astype(">f4").tofile(self.out_file)

    def _on_pick(self, event):
        logger.debug("_on_pick")
        mouseevent = event.mouseevent
        if mouseevent.xdata is None or mouseevent.ydata is None:
            return

        logger.debug(
            "%s click: button=%d, x=%d, y=%d, xdata=%f, ydata=%f"
            % (
                "double" if mouseevent.dblclick else "single",
                mouseevent.button,
                mouseevent.x,
                mouseevent.y,
                mouseevent.xdata,
                mouseevent.ydata,
            )
        )
        _gx = int(math.floor(mouseevent.xdata))
        _gy = int(math.floor(mouseevent.ydata))

        if mouseevent.button is MouseButton.LEFT:
            # click left mouse button to make a land point
            self.z[_gy, _gx] = self.lnd_val
        elif mouseevent.button is MouseButton.RIGHT:
            # click right mouse button to make a ocean point
            self.z[_gy, _gx] = self.min_depth

        self.mesh.set_array(self.z)
        self.fig.canvas.draw()


@app.command("edit_bathy")
def edit_bathy():
    """Opens up a GUI to click and edit Bathymetry"""
    EditBathy()


@app.command()
def ini2nc():
    data_nml = Path("data")
    nml_data = f90nml.read(data_nml)
    nx, ny, lon, lat = _grid_from_parm04(nml_data["parm04"])
    depth, delz = _vgrid_from_parm04(nml_data)
    nz = len(depth)
    filenms = {
        "uvelinitfile": "uo",
        "vvelinitfile": "vo",
        "hydrogthetafile": "to",
        "hydrogsaltfile": "so",
    }
    parm05 = nml_data["parm05"]
    for filnm in filenms:
        fil = parm05.get(filnm, None)
        if fil is None:
            logger.warning(f"Could not find {filnm} in `data:parm05` namelist")
            continue
        if not Path(fil).is_file():
            logger.warning(f"The file {fil} for `data:parm05:{filnm}` does not exist")
            continue

        fdata = np.fromfile(fil, ">f4").reshape(nz, ny, nx)

        ds_out = xr.Dataset(
            {
                "lat": (["lat"], lat, {"units": "degrees_north", "axis": "Y"}),
                "lon": (["lon"], lon, {"units": "degrees_east", "axis": "X"}),
                "depth": (
                    ["depth"],
                    depth,
                    {"units": "m", "positive": "down", "axis": "Z"},
                ),
                filenms[filnm]: (
                    ["depth", "lat", "lon"],
                    fdata,
                ),
            }
        )
        encoding = {var: {"_FillValue": None} for var in ds_out.variables}
        logger.info(f"Writing file {filnm}.nc")
        ds_out.to_netcdf(f"{filnm}.nc", encoding=encoding)


def _get_factors(n, maxq=1):
    factors = []
    for i in range(1, n + 1):
        if n % i == 0:
            if n / i < maxq:
                break
            factors.append(i)
    return factors


def _get_peslt(pelist, n):
    # Get all values less than or equal to n
    new_list = [val for val in pelist if val <= n]
    # Remove all values less than or equal to x from the original list
    old_list = [val for val in pelist if val > n]
    return new_list, old_list


@app.command()
def ls_decomp(
    nx: int = typer.Option(...),
    ny: int = typer.Option(...),
    min_points: int = typer.Option(20),
    cpus_per_node: int = typer.Option(None),
):
    """List Possible decompositions for MITgcm given Nx and Ny"""
    decompAll = _all_decomp(nx, ny, min_points)

    pelist = list(decompAll.keys())
    pelist.sort()
    npes_per_node = 1
    if cpus_per_node:
        npes_per_node = cpus_per_node

    pelistCopy = pelist.copy()
    nodes = 1

    peNode = {}
    while pelistCopy:
        ncpus = int(nodes * npes_per_node)
        pelistNode, pelistCopy = _get_peslt(pelistCopy, ncpus)
        if not pelistNode:
            nodes += 1
            continue
        peNode[nodes] = max(pelistNode)
        nodes += 1

    nodeDecomp = {}
    print("# Nodes, Npes, Nx, Ny ")
    for node in peNode:
        npes = peNode[node]
        dlist = decompAll[npes]
        dcomp = _best_decomp(dlist)
        nodeDecomp[node] = dcomp
        nPx, nPy = dcomp
        nSx = int(nx / nPx)
        nSy = int(ny / nPy)
        print(f"{node} {npes} {nPx} {nPy} {nSx} {nSy}")


def _best_decomp(dlist):
    decomp0 = dlist[0]
    adiff0 = abs(decomp0[0] - decomp0[1])
    for decomp in dlist[1:]:
        adiff = abs(decomp[0] - decomp[1])
        if adiff < adiff0:
            decomp0 = decomp
            adiff = adiff0
    return decomp0


def _all_decomp(nx, ny, min_points):
    xfac = _get_factors(nx, min_points)
    yfac = _get_factors(ny, min_points)
    decompAll = {}
    for nxpes in xfac:
        for nypes in yfac:
            npes = int(nxpes * nypes)
            dlist = decompAll.get(npes, [])
            dlist.append((nxpes, nypes))
            decompAll[npes] = dlist
    return decompAll


@app.command()
def grid2nc(
    in_file: Path = typer.Option(...),
    nx: int = typer.Option(...),
    ny: int = typer.Option(...),
    out_file: Path = typer.Option(None),
) -> None:
    nx1 = nx + 1
    ny1 = ny + 1
    nxy1 = int(nx1 * ny1)
    if out_file is None:
        out_file = Path(in_file).name
        out_file = out_file.replace(".bin", "")
        out_file = out_file + ".nc"

    fdata = np.fromfile(in_file, ">f8")
    nvars = int(fdata.shape[0] / nxy1)
    nele1 = nvars * nxy1
    nele = fdata.shape[0]
    if nvars * nxy1 != fdata.shape[0]:
        raise ValueError(
            f"nvars*(nx+1)*(ny+1) != shape of the data read: {nele1} != {nele}"
        )
    fdata = fdata.reshape([nvars, ny1, nx1])

    datavars = {}
    for i in range(nvars):
        varnm = MITGRID_VARS[i]
        data = fdata[i, :, :]
        datavars[varnm] = (("ny1", "nx1"), data)

    ds = xr.Dataset(data_vars=datavars)
    ds.to_netcdf(out_file)


@app.command(hidden=True)
def test_grid(in_file: Path):
    ds = xr.open_dataset(in_file)
    xC, yC = ds["xC"].values, ds["yC"].values
    dxC, dyC = ds["dxC"].values, ds["dyC"].values
    xG, yG = ds["xG"].values, ds["yG"].values
    dxG, dyG = ds["dxG"].values, ds["dyG"].values
    dyU, dxV = ds["dyU"].values, ds["dxV"].values
    ny, nx = xC.shape
    JY, IX = np.meshgrid(range(ny), range(nx))
    print(f"{nx}, {ny}")
    # dxG
    print("testing dxG calculation!")
    X1, X2 = xG[:, 0:-1], xG[:, 1:]
    Y1, Y2 = yG[:, 0:-1], yG[:, 1:]
    D = dxG[:, 0:-1]

    for lon1, lon2, lat1, lat2, d in zip(*map(np.ravel, [X1, X2, Y1, Y2, D])):
        dc = great_circle(lon1, lat1, lon2, lat2)
        d1 = d * 1e-3
        # print(f"{dc} - {d1}")
        assert math.isclose(dc, d1, rel_tol=0.00001)

    print("testing dyG calculation!")
    X1, X2 = xG[0:-1, :], xG[1:, :]
    Y1, Y2 = yG[0:-1, :], yG[1:, :]
    D = dyG[0:-1, :]
    for lon1, lon2, lat1, lat2, d in zip(*map(np.ravel, [X1, X2, Y1, Y2, D])):
        dc = great_circle(lon1, lat1, lon2, lat2)
        d1 = d * 1e-3
        # print(f"{dc} - {d1}")
        assert math.isclose(dc, d1, rel_tol=0.00001)

    print("testing dyC calculation!")
    X1, X2 = xC[0:-1, :], xC[1:, :]
    Y1, Y2 = yC[0:-1, :], yC[1:, :]
    D = dyC[1:-1, :]
    for lon1, lon2, lat1, lat2, d in zip(*map(np.ravel, [X1, X2, Y1, Y2, D])):
        dc = great_circle(lon1, lat1, lon2, lat2)
        d1 = d * 1e-3
        # print(f"{dc} - {d1}")
        assert math.isclose(dc, d1, rel_tol=0.00001)

    print("testing dxC calculation!")
    X1, X2 = xC[:-1, 0:-2], xC[:-1, 1:-1]
    Y1, Y2 = yC[:-1, 0:-2], yC[:-1, 1:-1]
    D = dxC[:-1, 1:-1]
    jy = JY[:-1, 1:-1]
    ix = IX[:-1, 1:-1]
    for lon1, lon2, lat1, lat2, d, i, j in zip(
        *map(np.ravel, [X1, X2, Y1, Y2, D, jy, ix])
    ):
        dc = great_circle(lon1, lat1, lon2, lat2)
        d1 = d * 1e-3
        assert math.isclose(
            dc, d1, rel_tol=0.00001
        ), f"{dc} - {d1} - {j},{i},{lon1},{lon2},{lat1},{lat2}"

    print("testing dyU calculation!")
    xU = (xG[:-1, :] + xG[1:, :]) * 0.5
    yU = (yG[:-1, :] + yG[1:, :]) * 0.5
    X1, X2 = xU[1:, :], xU[0:-1, :]
    Y1, Y2 = yU[1:, :], yU[0:-1, :]
    D = dyU[1:-1, :]
    jy = JY[1:-1, :]
    ix = IX[1:-1, :]
    for lon1, lon2, lat1, lat2, d, i, j in zip(
        *map(np.ravel, [X1, X2, Y1, Y2, D, jy, ix])
    ):
        dc = great_circle(lon1, lat1, lon2, lat2)
        d1 = d * 1e-3
        print(f"{dc} - {d1} - {j},{i},{lon1},{lon2},{lat1},{lat2}")
        # assert math.isclose(
        #     dc, d1, rel_tol=0.00001
        # ), f"{dc} - {d1} - {j},{i},{lon1},{lon2},{lat1},{lat2}"<|MERGE_RESOLUTION|>--- conflicted
+++ resolved
@@ -5,23 +5,6 @@
 from pathlib import Path
 from typing import List
 
-<<<<<<< HEAD
-from .utils import (
-    _get_bathy_from_nml,
-    _vgrid_from_parm04,
-    _get_parm04_from_geo,
-    _grid_from_parm04,
-    _da2bin,
-    _get_bathyfile_name,
-    _get_end_date_wps,
-    _get_start_date_wps,
-    _load_yaml,
-    great_circle,
-)
-import numpy as np
-import xarray as xr
-=======
->>>>>>> e6a0fb0d
 import f90nml
 import matplotlib.colors as mcolors
 import matplotlib.patches as patches
@@ -46,6 +29,7 @@
     _grid_from_parm04,
     _load_yaml,
     _vgrid_from_parm04,
+    great_circle,
 )
 
 logger = logging.getLogger(__name__)
