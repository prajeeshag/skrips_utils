--- conflicted
+++ resolved
@@ -2,11 +2,7 @@
 
 import typer
 
-<<<<<<< HEAD
-from utils import make_bathy, plot_bathymetry
-=======
 import utils
->>>>>>> ce3c5a76
 
 app = typer.Typer(add_completion=False)
 
@@ -15,196 +11,5 @@
 # Exposing the click object for sphinx documentation 
 app_click = typer.main.get_command(app)
 
-<<<<<<< HEAD
-        # Create a logger for this CLI
-        self.logger = logging.getLogger(str(self))
-
-        # By default print warnings to standard-output
-        self.logger.stream_handler = logging.StreamHandler()
-        self.logger.stream_handler.setLevel(logging.WARNING)
-        self.logger.log_formatter = logging.Formatter(
-            "%(levelname)5s:%(filename)s:%(lineno)d:%(name)s - %(message)s"
-        )
-        self.logger.stream_handler.setFormatter(self.logger.log_formatter)
-        self.logger.addHandler(self.logger.stream_handler)
-
-        # Instantiate a dict to store registered commands
-        self.commands = {}
-
-        # Instantiate the main parser for the CLI
-        self.parser = argparse.ArgumentParser(
-            formatter_class=argparse.ArgumentDefaultsHelpFormatter,
-        )
-
-        # Allow debugging level to be set
-        self.parser.add_argument(
-            "--log-level", dest="log_level", metavar="LEVEL",
-            choices=[
-                "NOTSET", "DEBUG", "INFO", "WARNING", "ERROR", "CRITICAL",
-            ],
-            help=argparse.SUPPRESS
-        )
-
-        # Specifies whether or not the return value of the executed function should be printed
-        self.parser.add_argument(
-            "--return-output", dest="return_output", action='store_true',
-            help=argparse.SUPPRESS
-        )
-
-        # Allow logging to a file instead of to the console
-        self.parser.add_argument(
-            "--log-file", dest="log_file", metavar="LOGFILE",
-            help=argparse.SUPPRESS
-        )
-
-        # # Customize help message (replace "positional arguments header")
-        self.parser._positionals.title = "Available sub-commands"
-        # self.parser._positionals.title = ""
-
-        # Add support for subparsers (customize layout using metavar)
-        self.subparsers = self.parser.add_subparsers(
-            # help="Description",
-            dest="subcommand_name",
-            metavar="<sub-command>",
-            # required=True,
-        )
-
-    def run(self):
-        """Parse the command-line and execute the given command."""
-
-        # Parse the command-line
-        args = self.parser.parse_args()
-
-        # Set log level
-        if(args.log_level):
-            self.logger.setLevel(args.log_level)
-
-        # Set log file
-        if(args.log_file):
-            self.logger.file_handler = logging.FileHandler(args.log_file)
-            self.logger.file_handler.setFormatter(self.logger.log_formatter)
-            self.logger.addHandler(self.logger.file_handler)
-            self.logger.file_handler.setLevel(logging.NOTSET)
-        else:
-            self.logger.stream_handler.setLevel(logging.NOTSET)
-
-        # Convert the Namespace object to a dictionary
-        arg_dict = vars(args)
-
-        # Extract the subcommand name
-        subcommand_name = args.subcommand_name
-
-        # Convert hyphens/dashes to underscores
-        # subcommand_name = subcommand_name.replace('-', '_')
-
-        # Get the corresponding function object
-        _function = self.commands[subcommand_name]
-
-        # Get the argument specification object of the function
-        argspec = inspect.signature(_function)
-
-        # Extract the arguments for the subcommand
-        # NOTE: Convert hyphens/dashes to underscores
-        # NOTE: Superfluous arguments are ignored!
-        relevant_args = {
-            key: arg_dict[key]
-            for key in arg_dict
-            if key in argspec.parameters
-        }
-
-        print(args.log_level, args.log_file)        
-
-        # Log some output
-        self.logger.debug("Executing function: %s" % self.commands[subcommand_name])
-
-        # Execute the command
-        return_value = self.commands[subcommand_name](**relevant_args)
-
-        # If desired, print the canonical representation of the return value
-        if args.return_output:
-            print(return_value.__repr__())
-
-    def register_command(self, _function, name=None):
-        """
-        Register a function as cli command 
-        """
-        # Make sure _function is a function 
-        assert(inspect.isfunction(_function))
-
-        # Get command name and convert underscores to hyphens/dashes
-        command_name = _function.__name__
-        if name:
-            command_name=name
-
-        # Get the help message from the doc-string if the doc-string exists
-        help_string = inspect.getdoc(_function)
-
-        docstring = parse_from_object(_function)
-
-        help_string = docstring.short_description
-        description = f'{docstring.short_description} \n {docstring.long_description}'
-
-        params_description = { params.arg_name: params.description for params in docstring.params }
-
-        if not help_string:
-            help_string = ""
-
-        # Add a subparser corresponding to the given function
-        subparser = self.subparsers.add_parser(
-            command_name,
-            help=help_string,
-            description=description,
-            formatter_class=argparse.RawDescriptionHelpFormatter
-        )
-
-        argspec = inspect.signature(_function)
-
-        # Ensure that args are a list
-        # (i.e. handle case where no arguments are given)
-        parameters = argspec.parameters 
-
-        # Add the positional function parameter to the subparsers
-        for name, parameter in parameters.items():
-            arg_type = parameter.annotation if parameter.annotation is not parameter.empty else None
-            default = None
-            parameter_name = parameter.name
-            metavar = f'<{parameter.name}>'
-            if parameter.default is not parameter.empty:
-                parameter_name = '--'+parameter.name
-                default = parameter.default
-            parameter_help = ' '
-            if parameter.name in params_description:
-                parameter_help = params_description[parameter.name]
-            if default:
-                parameter_help += f' (default: {default})'
-
-            # print(parameter_name, parameter_help, default)
-
-            subparser.add_argument(
-                parameter_name, 
-                default=default, 
-                help=parameter_help,
-                metavar=metavar,
-                type=arg_type,
-                )
-
-        # Register the function with the CLI
-        self.commands[command_name] = _function
-
-def get_cli():
-    cli = AutoCLI()
-    cli.register_command(make_bathy, name='create_bathymetry')
-    cli.register_command(plot_bathymetry)
-    return cli
-
-def get_cli_parser():
-    cli = get_cli()
-    return cli.parser
-
-if __name__=="__main__":
-    cli = get_cli()
-    cli.run()
-=======
 if __name__ == "__main__":
-    app()
->>>>>>> ce3c5a76
+    app()